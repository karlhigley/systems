#
# Copyright (c) 2022, NVIDIA CORPORATION.
#
# Licensed under the Apache License, Version 2.0 (the "License");
# you may not use this file except in compliance with the License.
# You may obtain a copy of the License at
#
#     http://www.apache.org/licenses/LICENSE-2.0
#
# Unless required by applicable law or agreed to in writing, software
# distributed under the License is distributed on an "AS IS" BASIS,
# WITHOUT WARRANTIES OR CONDITIONS OF ANY KIND, either express or implied.
# See the License for the specific language governing permissions and
# limitations under the License.
#

import json

import numpy as np

from merlin.core.protocols import Transformable
from merlin.dag import ColumnSelector, Node
from merlin.schema import ColumnSchema, Schema
from merlin.systems.dag.ops.operator import PipelineableInferenceOperator


class FilterCandidates(PipelineableInferenceOperator):
    """
    This operator takes the input column and filters out elements of that column
    based on the supplied criteria.
    """

    def __init__(self, filter_out: str, input_col: str = None) -> "FilterCandidates":
        """_summary_

        Parameters
        ----------
        filter_out : str
            the name of the column to use to filter out
        input_col : str, optional
            The target column to filter on, by default None

        Returns
        -------
        FilterCandidates
            A class object is instantiated with param values passed.
        """
        self.filter_out = Node.construct_from(filter_out)
        self._input_col = input_col
        self._filter_out_col = filter_out
        super().__init__()

    @classmethod
    def from_config(cls, config, **kwargs) -> "FilterCandidates":
        """
        Instantiate a class object given a config.

        Parameters
        ----------
        config : dict


        Returns
        -------
            Class object instantiated with config values
        """
        parameters = json.loads(config.get("params", ""))
        filter_out_col = parameters["filter_out_col"]
        input_col = parameters["input_col"]
        return FilterCandidates(filter_out_col, input_col)

    @property
    def dependencies(self):
        return self.filter_out

    def compute_input_schema(
        self,
        root_schema: Schema,
        parents_schema: Schema,
        deps_schema: Schema,
        selector: ColumnSelector,
    ) -> Schema:
        """
        Compute the input schema of this node given the root, parents, and dependencies schemas of
        all ancestor nodes.

        Parameters
        ----------
        root_schema : Schema
            The schema representing the input columns to the graph
        parents_schema : Schema
            A schema representing all the output columns of the ancestors of this node.
        deps_schema : Schema
            A schema representing the dependencies of this node.
        selector : ColumnSelector
            A column selector representing a target subset of columns necessary for this node's
            operator

        Returns
        -------
        Schema
            A schema that has the correct representation of all the incoming columns necessary for
            this node's operator to complete its transform.

        Raises
        ------
        ValueError
            Cannot receive more than one input for this node
        """
        input_schema = super().compute_input_schema(
            root_schema, parents_schema, deps_schema, selector
        )

        self._input_col = parents_schema.column_names[0]
        self._filter_out_col = deps_schema.column_names[0]

        return input_schema

    def compute_output_schema(
        self, input_schema: Schema, col_selector: ColumnSelector, prev_output_schema: Schema = None
    ) -> Schema:
        """
        Compute the input schema of this node given the root, parents and dependencies schemas of
        all ancestor nodes.

        Parameters
        ----------
        input_schema : Schema
            The schema representing the input columns to the graph
        col_selector : ColumnSelector
            A column selector representing a target subset of columns necessary for this node's
            operator
        prev_output_schema : Schema
            A schema representing the output of the previous node.

        Returns
        -------
        Schema
            A schema object representing all outputs of this node.
        """
        return Schema([ColumnSchema("filtered_ids", dtype=np.int32)])

<<<<<<< HEAD
    def transform(
        self, col_selector: ColumnSelector, transformable: Transformable
    ) -> Transformable:
=======
    def validate_schemas(
        self, parents_schema, deps_schema, input_schema, output_schema, strict_dtypes=False
    ):
        if len(parents_schema.column_schemas) > 1:
            raise ValueError(
                "More than one input has been detected for this node,"
                / f"inputs received: {input_schema.column_names}"
            )
        if len(deps_schema.column_schemas) > 1:
            raise ValueError(
                "More than one dependency input has been detected"
                / f"for this node, inputs received: {input_schema.column_names}"
            )

        # 1 for deps and 1 for parents
        if len(input_schema.column_schemas) > 2:
            raise ValueError(
                "More than one input has been detected for this node,"
                / f"inputs received: {input_schema.column_names}"
            )

    def transform(self, df: InferenceDataFrame):
>>>>>>> 3fae9641
        """
        Transform input dataframe to output dataframe using function logic.

        Parameters
        ----------
        df : DictArray
            Input tensor dictionary, data that will be manipulated

        Returns
        -------
        DictArray
            Transformed tensor dictionary
        """
        candidate_ids = transformable[self._input_col]
        filter_ids = transformable[self._filter_out_col]

        filtered_results = candidate_ids[~np.isin(candidate_ids, filter_ids)]
        return type(transformable)({"filtered_ids": filtered_results})

    def export(
        self,
        path: str,
        input_schema: Schema,
        output_schema: Schema,
        params: dict = None,
        node_id: int = None,
        version: int = 1,
        backend: str = "ensemble",
    ):
        """
        Export the class object as a config and all related files to the user defined path.

        Parameters
        ----------
        path : str
            Artifact export path
        input_schema : Schema
            A schema with information about the inputs to this operator
        output_schema : Schema
            A schema with information about the outputs of this operator
        params : dict, optional
            Parameters dictionary of key, value pairs stored in exported config, by default None
        node_id : int, optional
            The placement of the node in the graph (starts at 1), by default None
        version : int, optional
            The version of the model, by default 1

        Returns
        -------
        Ensemble_config: dict
        Node_configs: list
        """
        params = params or {}
        self_params = {
            "input_col": self._input_col,
            "filter_out_col": self._filter_out_col,
        }
        self_params.update(params)
        return super().export(path, input_schema, output_schema, self_params, node_id, version)<|MERGE_RESOLUTION|>--- conflicted
+++ resolved
@@ -140,11 +140,6 @@
         """
         return Schema([ColumnSchema("filtered_ids", dtype=np.int32)])
 
-<<<<<<< HEAD
-    def transform(
-        self, col_selector: ColumnSelector, transformable: Transformable
-    ) -> Transformable:
-=======
     def validate_schemas(
         self, parents_schema, deps_schema, input_schema, output_schema, strict_dtypes=False
     ):
@@ -166,8 +161,9 @@
                 / f"inputs received: {input_schema.column_names}"
             )
 
-    def transform(self, df: InferenceDataFrame):
->>>>>>> 3fae9641
+    def transform(
+        self, col_selector: ColumnSelector, transformable: Transformable
+    ) -> Transformable:
         """
         Transform input dataframe to output dataframe using function logic.
 
